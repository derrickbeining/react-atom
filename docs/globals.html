--- conflicted
+++ resolved
@@ -198,11 +198,9 @@
 						<li class="tsd-description">
 							<aside class="tsd-sources">
 								<ul>
-<<<<<<< HEAD
+
 									<li>Defined in react-atom-internal.ts:246</li>
-=======
-									<li>Defined in react-atom-internal.ts:244</li>
->>>>>>> a6384487
+
 								</ul>
 							</aside>
 							<div class="tsd-comment tsd-typography">
@@ -260,11 +258,9 @@
 						<li class="tsd-description">
 							<aside class="tsd-sources">
 								<ul>
-<<<<<<< HEAD
+                  
 									<li>Defined in react-atom-internal.ts:215</li>
-=======
-									<li>Defined in react-atom-internal.ts:217</li>
->>>>>>> a6384487
+
 								</ul>
 							</aside>
 							<div class="tsd-comment tsd-typography">
